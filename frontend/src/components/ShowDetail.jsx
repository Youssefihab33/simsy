--- conflicted
+++ resolved
@@ -1,9 +1,5 @@
 // Main
-<<<<<<< HEAD
-import React, { useState, useEffect, useRef, useCallback } from 'react';
-=======
 import { useState, useEffect, useRef, useCallback } from 'react';
->>>>>>> dcb9f85c
 import { useParams } from 'react-router-dom';
 
 // Styles & Icons
@@ -65,12 +61,29 @@
 	}
 };
 
+/**
+ * Calculates the darker color based on the base accent color.
+ * @param {string} accentColor - The base accent color.
+ * @returns {string} The darker color.
+ */
+const getDarkerColor = (accentColor) => {
+	switch (accentColor) {
+		case '#9A0606':
+			return '#4D0303';
+		case '#5DD95D':
+			return '#409740';
+		case '#54A9DE':
+			return '#2C5772';
+		default:
+			return '#4D0303'; // Default hover color
+	}
+};
+
 // --- Custom Hooks ---
-
 /**
  * Custom hook for fetching show details and user-specific interaction data.
  * @param {string} showId - The ID of the show to fetch.
- * @returns {object} Contains show details, user interaction status, loading state, error, and refetch function.
+ * @returns {object} Contains show details, user interaction status, loading state, error, and refetch functions.
  */
 const useShowData = (showId) => {
 	const [showDetails, setShowDetails] = useState(null);
@@ -82,34 +95,75 @@
 	const [loading, setLoading] = useState(true);
 	const [error, setError] = useState(null);
 
-	const fetchData = useCallback(async () => {
+	// Fetch show details only once when showId changes
+	useEffect(() => {
+		const fetchShowDetails = async () => {
+			if (!showId) {
+				setLoading(false);
+				setError('No Show ID was provided!');
+				return;
+			}
+			setError(null);
+
+			try {
+				const response = await axiosInstance.get(`shows/show/${showId}/`);
+				setShowDetails(response.data);
+				// DEBUG : 1
+				console.log('Fetched Show Data: ', response.data);
+			} catch (err) {
+				console.error('Error fetching show details:', err);
+				setError(err);
+				setShowDetails(null); // Clear show details on error
+			} finally {
+				
+				// We'll set overall loading to false after both initial fetches are done.
+				// For now, assume user data fetch will handle the final loading state.
+			}
+		};
+
+		fetchShowDetails();
+	}, [showId]); // Dependency on showId ensures it runs only when the show changes
+
+	// Fetch user-specific data whenever showId changes or explicitly refetched
+	const fetchUserInteractionData = useCallback(async () => {
 		if (!showId) {
 			setLoading(false);
+			setError('No Show ID was provided!');
 			return;
 		}
-		setLoading(true);
+		// If it's the initial load, keep loading true until both are fetched.
+		// If it's a refetch, only set loading if showDetails is already loaded.
+		if (!showDetails || !userInteraction.userShowData) {
+			setLoading(true);
+		}
 		setError(null);
 
 		try {
-			const [showResponse, userResponse] = await Promise.all([axiosInstance.get(`shows/show/${showId}/`), axiosInstance.get(`shows/user/${showId}`)]);
-
-			setShowDetails(showResponse.data);
+			const response = await axiosInstance.get(`shows/user/${showId}`);
 			setUserInteraction({
-				inFavorites: userResponse.data.in_favorites,
-				inWatchlist: userResponse.data.in_watchlist,
-				userShowData: userResponse.data,
+				inFavorites: response.data.in_favorites,
+				inWatchlist: response.data.in_watchlist,
+				userShowData: response.data,
 			});
 		} catch (err) {
-			console.error('Error in useShowData hook:', err);
+			console.error('Error fetching user interaction data:', err);
 			setError(err);
+			setUserInteraction({
+				inFavorites: false,
+				inWatchlist: false,
+				userShowData: null,
+			});
 		} finally {
-			setLoading(false);
-		}
-	}, [showId]);
-
+			setLoading(false); // Always set loading to false after this fetch attempt
+			// DEBUG : 2
+			console.log('Fetched User-Show data: ', userInteraction);
+		}
+	}, [showId, showDetails]); // Added showDetails and userShowData for more precise loading state management
+
+	// Initial fetch of user interaction data
 	useEffect(() => {
-		fetchData();
-	}, [fetchData]);
+		fetchUserInteractionData();
+	}, [fetchUserInteractionData]);
 
 	// Functions to update favorite/watchlist status locally
 	const toggleFavoriteLocal = useCallback(() => {
@@ -119,6 +173,9 @@
 	const toggleWatchlistLocal = useCallback(() => {
 		setUserInteraction((prev) => ({ ...prev, inWatchlist: !prev.inWatchlist }));
 	}, []);
+
+	// Determine overall loading state
+	const overallLoading = loading || showDetails === null || userInteraction.userShowData === null;
 
 	return {
 		show: showDetails,
@@ -127,9 +184,9 @@
 		inWatchlist: userInteraction.inWatchlist,
 		setInFavorites: toggleFavoriteLocal,
 		setInWatchlist: toggleWatchlistLocal,
-		loading,
+		loading: overallLoading,
 		error,
-		refetchShowData: fetchData,
+		refetchShowData: fetchUserInteractionData, // This only refetches user data
 	};
 };
 
@@ -142,12 +199,11 @@
  */
 const useMediaPlayer = (show, userShowData, refetchShowData) => {
 	const [modalOpen, setModalOpen] = useState(false);
-	const playerRef = useRef(null);
 	const [season, setSeason] = useState(1);
 	const [episode, setEpisode] = useState(1);
 	const [episodeChangeMessage, setEpisodeChangeMessage] = useState(null);
 	const [currentVideoStartTime, setCurrentVideoStartTime] = useState(0);
-	const [playerKey, setPlayerKey] = useState(0); // Used to force remount VideoJS
+	const playerRef = useRef(null);
 
 	// Refs to hold current season/episode for use in async callbacks
 	const seasonRef = useRef(season);
@@ -159,63 +215,74 @@
 		episodeRef.current = episode;
 	}, [episode]);
 
+	// This useEffect initializes season, episode, and starting time from user data
 	useEffect(() => {
 		if (userShowData) {
 			setSeason(userShowData.season_reached);
 			setEpisode(userShowData.episode_reached);
-			setCurrentVideoStartTime(userShowData.time_reached || 0);
+			setCurrentVideoStartTime(userShowData.time_reached);
 		}
 	}, [userShowData]);
 
 	const handleModalOpen = useCallback(() => {
 		setModalOpen(true);
-		if (userShowData) {
-			setCurrentVideoStartTime(userShowData.time_reached || 0);
-		}
-	}, [userShowData]);
+		refetchShowData();
+		// When opening the modal, ensure the currentVideoStartTime is up-to-date
+		// This is already handled by the useEffect above reacting to userShowData
+	}, [refetchShowData]);
 
 	const handleModalClose = useCallback(() => {
 		setModalOpen(false);
 		refetchShowData(); // Fetch latest user data when closing the modal
+		// Dispose of the player instance when modal closes to prevent memory leaks
+		if (playerRef.current) {
+			playerRef.current.dispose();
+			playerRef.current = null;
+		}
 	}, [refetchShowData]);
 
 	const sendTimeReached = useCallback(async (currentShowId, currentSeason, currentEpisode, timeReached) => {
 		try {
-			await axiosInstance.get(`shows/update_time_reached/${currentShowId}/${currentSeason || 0}/${currentEpisode || 0}/${Math.round(timeReached)}`);
-			console.log(`Updated time_reached for S${currentSeason}E${currentEpisode} to ${Math.round(timeReached)}`);
+			await axiosInstance
+				.get(`shows/update_time_reached/${currentShowId}/${currentSeason || 0}/${currentEpisode || 0}/${Math.round(timeReached)}`)
+				// DEBUG : 3
+				.then((response) => {
+					console.log(response.data.message);
+				});
 		} catch (error) {
 			console.error('Error updating time reached:', error);
 		}
 	}, []);
-
-	const episodeChangedRef = useRef(false);
 
 	const handlePlayerReady = useCallback(
 		(player) => {
 			playerRef.current = player;
-
-			player.currentTime(currentVideoStartTime);
-			player.play();
+			// DEBUG : 4
+			console.log('PlayerReady run');
+
+			// Only set currentTime here if it's the *initial* load for this player instance.
+			// Subsequent episode changes will be handled by the useEffect watching videoSrc.
+
+			// DEBUG : 4.5 THIS MAY NEED TO BE DELETED
+			player.currentTime(currentVideoStartTime); // Removed this line
 
 			// Save current time on various player events
-			player.on(['pause', 'fullscreenchange', 'seeked', 'dispose'], () => {
-				sendTimeReached(show.id, seasonRef.current, episodeRef.current, player.currentTime());
+			player.on(['', 'fullscreenchange', 'seeked', 'dispose'], () => {
+				if (playerRef.current) {
+					sendTimeReached(show.id, seasonRef.current, episodeRef.current, playerRef.current.currentTime());
+				}
 			});
 			// When video ends, reset time reached to 0
 			player.on('ended', () => {
 				sendTimeReached(show.id, seasonRef.current, episodeRef.current, 0);
+				// DEBUG : 5
+				console.log('---VIDEO ENDED---');
 			});
 
-			// If an episode just changed, request fullscreen and play
-			if (episodeChangedRef.current) {
-				if (!player.isFullscreen()) {
-					player.requestFullscreen();
-				}
-				player.play();
-				episodeChangedRef.current = false; // Reset the flag
-			}
+			// DEBUG : 6
+			console.log('started the player: ',playerRef.current.currentTime())
 		},
-		[sendTimeReached, show, currentVideoStartTime]
+		[sendTimeReached, show, currentVideoStartTime] // currentVideoStartTime removed as dependency here
 	);
 
 	const getVideoDetails = useCallback(() => {
@@ -241,9 +308,46 @@
 				break;
 		}
 		return { videoSrc, captionsSrc };
-	}, [show, season, episode]);
+	}, [show, season, episode]); // Dependency on season and episode is crucial here
 
 	const { videoSrc, captionsSrc } = getVideoDetails();
+
+	// Effect to update player source when videoSrc or captionsSrc changes
+	// and also apply the currentVideoStartTime
+	useEffect(() => {
+		if (playerRef.current && show) {
+			playerRef.current.src({ src: videoSrc, type: 'video/mp4' });
+
+			if (show.captions && captionsSrc) {
+				// Remove existing tracks and add the new one
+				const tracks = playerRef.current.textTracks();
+				for (let i = 0; i < tracks.length; i++) {
+					playerRef.current.removeRemoteTextTrack(tracks[i]);
+				}
+				playerRef.current.addRemoteTextTrack(
+					{
+						kind: 'captions',
+						srclang: 'en',
+						label: 'English',
+						src: captionsSrc,
+						mode: userShowData?.view_captions ? 'showing' : 'disabled',
+					},
+					true
+				); // The 'true' argument ensures the track is loaded
+			}
+
+			playerRef.current.on('loadeddata', () => {
+				if (playerRef.current) {
+					playerRef.current.currentTime(currentVideoStartTime);
+					// DEBUG : 7
+					console.log('set time on LOADEDDATA :', currentVideoStartTime);
+					playerRef.current.play(); // Auto-play the new episode
+					// playerRef.current.off('loadeddata', handleLoadedData); // Remove listener after use
+				}
+			});
+			playerRef.current.load(); // Load the new source
+		}
+	}, [videoSrc, captionsSrc, show, currentVideoStartTime, userShowData]); // Added currentVideoStartTime to dependencies
 
 	const playerOptions = show
 		? {
@@ -273,10 +377,9 @@
 				} else {
 					setSeason(response.data.new_season);
 					setEpisode(response.data.new_episode);
+					// Update currentVideoStartTime from the backend response
 					setCurrentVideoStartTime(response.data.starting_time);
 					setEpisodeChangeMessage(null);
-					episodeChangedRef.current = true; // Set flag to true before forcing remount
-					setPlayerKey((prevKey) => prevKey + 1); // Force remount of VideoJS
 					console.log('action_Episode success:', response.data);
 				}
 			} catch (error) {
@@ -284,11 +387,8 @@
 				console.error('Error in action_Episode:', error);
 			}
 		},
-		[show?.id] // Depend on show.id to ensure actionEpisode is stable unless show changes
+		[show?.id]
 	);
-
-	const previousEpisode = useCallback(() => actionEpisode('previous'), [actionEpisode]);
-	const nextEpisode = useCallback(() => actionEpisode('next'), [actionEpisode]);
 
 	return {
 		modalOpen,
@@ -298,10 +398,8 @@
 		playerOptions,
 		season,
 		episode,
-		previousEpisode,
-		nextEpisode,
+		actionEpisode,
 		episodeChangeMessage,
-		playerKey,
 		playerRef,
 	};
 };
@@ -338,19 +436,23 @@
 const ShowDetails = () => {
 	const { show_id } = useParams();
 	const [hoveredArtist, setHoveredArtist] = useState(null);
-	const searchbarRef = useRef(null); // Assuming a searchbar exists elsewhere that might steal focus
+	const searchbarRef = useRef(null); // Assuming a searchbar exists elsewhere that might steal focus // DEBUG : FIX THIS
 
 	const { show, userShowData, inFavorites, inWatchlist, setInFavorites, setInWatchlist, loading, error, refetchShowData } = useShowData(show_id);
 
 	const handleFavoritesToggle = useToggleApi(show?.id, setInFavorites, 'toggleFavorite', 'favorites');
 	const handleWatchlistToggle = useToggleApi(show?.id, setInWatchlist, 'toggleWatchlist', 'watchlist');
 
-	const { modalOpen, handleModalOpen, handleModalClose, handlePlayerReady, playerOptions, season, episode, previousEpisode, nextEpisode, episodeChangeMessage, playerKey, playerRef } =
-		useMediaPlayer(show, userShowData, refetchShowData);
-
-	// Calculate accent and hover colors once
+	const { modalOpen, handleModalOpen, handleModalClose, handlePlayerReady, playerOptions, season, episode, actionEpisode, episodeChangeMessage, playerRef } = useMediaPlayer(
+		show,
+		userShowData,
+		refetchShowData
+	); // Removed playerKey from destructuring
+
+	// Calculate accent and hover and darker colors once
 	const accentColor = getAccentColor(show?.kind);
 	const hoverColor = getHoverColor(accentColor);
+	const darkerColor = getDarkerColor(accentColor);
 
 	// Keyboard controls for media playback and modal
 	const handleKeyPress = useCallback(
@@ -406,7 +508,7 @@
 				}
 			}
 		},
-		[show?.kind, playerRef, modalOpen, handleModalOpen, previousEpisode, nextEpisode]
+		[show?.kind, playerRef, modalOpen, handleModalOpen, actionEpisode]
 	);
 
 	useEffect(() => {
@@ -436,27 +538,15 @@
 		sx: { margin: '4px', color: 'white', borderColor: 'rgba(255, 255, 255, 0.5)' },
 	};
 
-<<<<<<< HEAD
 	// Modified render function for chips
 	const renderChipGroup = (items) => (
 		<>
-=======
-	// Render function for chips (Genres, Labels, Countries, Languages)
-	const renderChips = (items, type) => (
-		<div className='d-flex flex-wrap'>
->>>>>>> dcb9f85c
 			{items.map((item) => (
 				<Tooltip key={item.id} title={item.description} placement='top'>
 					<Chip label={item.name} avatar={<Avatar src={item.image || item.flag} />} {...commonChipProps} />
 				</Tooltip>
 			))}
-<<<<<<< HEAD
 		</>
-=======
-			{type === 'countryLanguage' && show.countries.length > 0 && show.languages.length > 0 && <h3 style={{ margin: '4px 8px' }}>|</h3>}
-			{type === 'genreLabel' && show.genres.length > 0 && show.labels.length > 0 && <h3 style={{ margin: '4px 8px' }}>|</h3>}
-		</div>
->>>>>>> dcb9f85c
 	);
 
 	return (
@@ -595,16 +685,11 @@
 							<Typography variant='h5' component='h3' gutterBottom className='fw-bold' sx={{ color: `${accentColor} !important` }}>
 								Countries & Languages
 							</Typography>
-<<<<<<< HEAD
 							<div className='d-flex flex-wrap'>
 								{renderChipGroup(show.countries)}
 								{show.countries.length > 0 && show.languages.length > 0 && <h3 style={{ margin: '4px 8px', color: 'white' }}>|</h3>}
 								{renderChipGroup(show.languages)}
 							</div>
-=======
-							{renderChips(show.countries, 'countryLanguage')}
-							{renderChips(show.languages, 'countryLanguage')}
->>>>>>> dcb9f85c
 						</div>
 
 						{/* Genres & Labels */}
@@ -612,16 +697,11 @@
 							<Typography variant='h5' component='h3' gutterBottom className='fw-bold' sx={{ color: `${accentColor} !important` }}>
 								Genres & Labels
 							</Typography>
-<<<<<<< HEAD
 							<div className='d-flex flex-wrap'>
 								{renderChipGroup(show.genres)}
 								{show.genres.length > 0 && show.labels.length > 0 && <h3 style={{ margin: '4px 8px', color: 'white' }}>|</h3>}
 								{renderChipGroup(show.labels)}
 							</div>
-=======
-							{renderChips(show.genres, 'genreLabel')}
-							{renderChips(show.labels, 'genreLabel')}
->>>>>>> dcb9f85c
 						</div>
 					</Col>
 
@@ -688,22 +768,30 @@
 						left: '50%',
 						transform: 'translate(-50%, -50%)',
 						width: '90vw',
-						bgcolor: accentColor,
+						bgcolor: darkerColor,
 						boxShadow: 24,
 						p: { xs: 1, md: 0.7 },
 						borderRadius: '8px',
 						outline: 'none',
 					}}
 				>
-					{modalOpen && <VideoJS key={playerKey} options={playerOptions} onReady={handlePlayerReady} color={accentColor} />}
+					{/* The VideoJS component is rendered once and its options are updated via prop */}
+					{modalOpen && (
+						<VideoJS
+							options={playerOptions}
+							onReady={handlePlayerReady}
+							color={accentColor}
+							episodeControls={show.kind === 'film' ? {} : { actionEpisode: actionEpisode, currentEpisode: episode, currentSeason: season }}
+						/>
+					)}
 					{show?.kind !== 'film' && (
-						<div className='text-center text-light m-3'>
-							<FirstPageIcon sx={{ cursor: 'pointer' }} onClick={() => actionEpisode('first')} /> <ArrowBackIosNewIcon sx={{ cursor: 'pointer' }} onClick={previousEpisode} />
-							<span className='mx-4'>
-								S{season}E{episode}
-							</span>
-							<ArrowForwardIosIcon sx={{ cursor: 'pointer' }} onClick={nextEpisode} /> <LastPageIcon sx={{ cursor: 'pointer' }} onClick={() => actionEpisode('last')} />
-							{episodeChangeMessage && <p className='text-danger mt-2'>{episodeChangeMessage}</p>}
+						<div className='d-block text-center text-light border border-dark-subtle border-top-0 p-3 mx-auto'>
+							<FirstPageIcon sx={{ cursor: 'pointer' }} onClick={() => actionEpisode('first')} />{' '}
+							<ArrowBackIosNewIcon sx={{ cursor: 'pointer' }} onClick={() => actionEpisode('previous')} />
+							&nbsp;Season {season} Episode {episode}&nbsp;
+							<ArrowForwardIosIcon sx={{ cursor: 'pointer' }} onClick={() => actionEpisode('next')} />
+							<LastPageIcon sx={{ cursor: 'pointer' }} onClick={() => actionEpisode('last')} />
+							{episodeChangeMessage && <Typography color='error'>{episodeChangeMessage}</Typography>}
 						</div>
 					)}
 				</Box>
